--- conflicted
+++ resolved
@@ -1,34 +1,20 @@
 # -*- coding: utf-8 -*-
-<<<<<<< HEAD
-"""Module with a wrapper class around the Amazon Rekognition API"""
-=======
 """Module with utility functions to call the Amazon Rekognition API"""
->>>>>>> 79984ddc
 
 import logging
 import json
 from typing import AnyStr, Dict
 from io import BytesIO
 
-<<<<<<< HEAD
-=======
 import dataiku
->>>>>>> 79984ddc
 import boto3
 from boto3.exceptions import Boto3Error
 from botocore.exceptions import BotoCoreError, ClientError
 from PIL import Image, UnidentifiedImageError
 
-<<<<<<< HEAD
-import dataiku
-
-from plugin_io_utils import IMAGE_PATH_COLUMN
-from plugin_image_utils import save_image_bytes, auto_rotate_image
-=======
 from plugin_io_utils import IMAGE_PATH_COLUMN
 from plugin_image_utils import save_image_bytes, auto_rotate_image
 
->>>>>>> 79984ddc
 
 # ==============================================================================
 # CONSTANT DEFINITION
